package hostpool

import (
	"errors"
	"io/ioutil"
	"log"
	"math/rand"
	"os"
	"testing"
	"time"

<<<<<<< HEAD
	"github.com/bmizerany/assert"
=======
	"github.com/stretchr/testify/assert"
>>>>>>> a3a6125d
)

func TestHostPool(t *testing.T) {
	log.SetOutput(ioutil.Discard)
	defer log.SetOutput(os.Stdout)

	dummyErr := errors.New("Dummy Error")

	p := New([]string{"a", "b", "c"})
	assert.Equal(t, p.Get().Host(), "a")
	assert.Equal(t, p.Get().Host(), "b")
	assert.Equal(t, p.Get().Host(), "c")
	respA := p.Get()
	assert.Equal(t, respA.Host(), "a")

	respA.Mark(dummyErr)
	respB := p.Get()
	respB.Mark(dummyErr)
	respC := p.Get()
	assert.Equal(t, respC.Host(), "c")
	respC.Mark(nil)
	// get again, and verify that it's still c
	assert.Equal(t, p.Get().Host(), "c")
	// now try to mark b as success; should fail because already marked
	respB.Mark(nil)
	assert.Equal(t, p.Get().Host(), "c") // would be b if it were not dead
	// now restore a
	respA = &standardHostPoolResponse{host: "a", pool: p}
	respA.Mark(nil)
	assert.Equal(t, p.Get().Host(), "a")
	assert.Equal(t, p.Get().Host(), "c")

	// ensure that we get *something* back when all hosts fail
	for _, host := range []string{"a", "b", "c"} {
		response := &standardHostPoolResponse{host: host, pool: p}
		response.Mark(dummyErr)
	}
	resp := p.Get()
	assert.NotEqual(t, resp, nil)
}

type mockTimer struct {
	t int // the time it will always return
}

func (t *mockTimer) between(start time.Time, end time.Time) time.Duration {
	return time.Duration(t.t) * time.Millisecond
}

func TestEpsilonGreedy(t *testing.T) {
	log.SetOutput(ioutil.Discard)
	defer log.SetOutput(os.Stdout)

	rand.Seed(10)

	iterations := 12000
	p := NewEpsilonGreedy([]string{"a", "b"}, 0, &LinearEpsilonValueCalculator{}).(*epsilonGreedyHostPool)

	timings := make(map[string]int64)
	timings["a"] = 200
	timings["b"] = 300

	hitCounts := make(map[string]int)
	hitCounts["a"] = 0
	hitCounts["b"] = 0

	log.Printf("starting first run (a, b)")

	for i := 0; i < iterations; i += 1 {
		if i != 0 && i%100 == 0 {
			p.performEpsilonGreedyDecay()
		}
		hostR := p.Get()
		host := hostR.Host()
		hitCounts[host]++
		timing := timings[host]
		p.timer = &mockTimer{t: int(timing)}
		hostR.Mark(nil)
	}

	for host := range hitCounts {
		log.Printf("host %s hit %d times (%0.2f percent)", host, hitCounts[host], (float64(hitCounts[host])/float64(iterations))*100.0)
	}

	assert.Equal(t, hitCounts["a"] > hitCounts["b"], true)

	hitCounts["a"] = 0
	hitCounts["b"] = 0
	log.Printf("starting second run (b, a)")
	timings["a"] = 500
	timings["b"] = 100

	for i := 0; i < iterations; i += 1 {
		if i != 0 && i%100 == 0 {
			p.performEpsilonGreedyDecay()
		}
		hostR := p.Get()
		host := hostR.Host()
		hitCounts[host]++
		timing := timings[host]
		p.timer = &mockTimer{t: int(timing)}
		hostR.Mark(nil)
	}

	for host := range hitCounts {
		log.Printf("host %s hit %d times (%0.2f percent)", host, hitCounts[host], (float64(hitCounts[host])/float64(iterations))*100.0)
	}

	assert.Equal(t, hitCounts["b"] > hitCounts["a"], true)
}

func BenchmarkEpsilonGreedy(b *testing.B) {
	b.StopTimer()

	// Make up some response times
	zipfDist := rand.NewZipf(rand.New(rand.NewSource(0)), 1.1, 5, 5000)
	timings := make([]uint64, b.N)
	for i := 0; i < b.N; i++ {
		timings[i] = zipfDist.Uint64()
	}

	// Make the hostpool with a few hosts
	p := NewEpsilonGreedy([]string{"a", "b"}, 0, &LinearEpsilonValueCalculator{}).(*epsilonGreedyHostPool)

	b.StartTimer()
	for i := 0; i < b.N; i++ {
		if i != 0 && i%100 == 0 {
			p.performEpsilonGreedyDecay()
		}
		hostR := p.Get()
		p.timer = &mockTimer{t: int(timings[i])}
		hostR.Mark(nil)
	}
}<|MERGE_RESOLUTION|>--- conflicted
+++ resolved
@@ -9,11 +9,7 @@
 	"testing"
 	"time"
 
-<<<<<<< HEAD
-	"github.com/bmizerany/assert"
-=======
 	"github.com/stretchr/testify/assert"
->>>>>>> a3a6125d
 )
 
 func TestHostPool(t *testing.T) {
